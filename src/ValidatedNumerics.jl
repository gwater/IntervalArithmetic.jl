module ValidatedNumerics

(VERSION < v"0.4-") && using Docile

using Compat

import Base:
    in, zero, one, abs, real, show,
    sqrt, exp, log, sin, cos, tan, inv,
    union, intersect, isempty,
    convert, promote_rule, eltype,
    BigFloat, float,
    set_rounding, widen,
    ⊆

export
    Interval, @interval, @floatinterval,
    get_interval_rounding, set_interval_rounding,
    diam, mid, mag, mig, hull, isinside,
    emptyinterval, ∅, isempty, ⊊,
    widen

## Root finding
export
    newton, krawczyk,
    differentiate, D, # should these be exported?
    Root,
<<<<<<< HEAD
    findroots
=======
    find_roots
>>>>>>> dd541137

## Default precision:
set_bigfloat_precision(53)


## Fix some issues with MathConst:
import Base.MPFR.BigFloat
BigFloat(a::MathConst) = big(a)

<(a::MathConst, b::MathConst) = float(a) < float(b)


## Includes:

include("intervals/intervals.jl")
include("root_finding/root_finding.jl")

end # module ValidatedNumerics<|MERGE_RESOLUTION|>--- conflicted
+++ resolved
@@ -25,11 +25,7 @@
     newton, krawczyk,
     differentiate, D, # should these be exported?
     Root,
-<<<<<<< HEAD
-    findroots
-=======
     find_roots
->>>>>>> dd541137
 
 ## Default precision:
 set_bigfloat_precision(53)
