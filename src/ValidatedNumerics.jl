--- conflicted
+++ resolved
@@ -1,8 +1,10 @@
 module ValidatedNumerics
+
 
 (VERSION < v"0.4-") && using Docile
 
 using Compat
+#using FactCheck
 
 import Base:
     in, zero, one, abs, real, show,
@@ -11,28 +13,29 @@
     convert, promote_rule, eltype,
     BigFloat, float,
     set_rounding, widen,
-    ⊆
+    ⊆, eps
+
+
 
 export
     Interval, @interval, @floatinterval,
     get_interval_rounding, set_interval_rounding,
     diam, mid, mag, mig, hull, isinside,
     emptyinterval, ∅, isempty, ⊊,
-    widen
+    widen,
+    set_interval_precision, get_interval_precision,
+    interval_parameters, eps, dist, roughly,
+    get_pi
+
+
 
 ## Root finding
 export
     newton, krawczyk,
     differentiate, D, # should these be exported?
     Root,
-<<<<<<< HEAD
-    findroots
-=======
     find_roots
->>>>>>> dd541137
 
-## Default precision:
-set_bigfloat_precision(53)
 
 
 ## Fix some issues with MathConst:
@@ -42,9 +45,13 @@
 <(a::MathConst, b::MathConst) = float(a) < float(b)
 
 
-## Includes:
+
+## Includes
+
 
 include("intervals/intervals.jl")
 include("root_finding/root_finding.jl")
 
+
+
 end # module ValidatedNumerics